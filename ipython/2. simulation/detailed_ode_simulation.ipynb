--- conflicted
+++ resolved
@@ -9,15 +9,12 @@
   },
   {
    "cell_type": "code",
-<<<<<<< HEAD
-   "execution_count": 1,
-   "metadata": {},
-=======
-   "execution_count": null,
-   "metadata": {
-    "collapsed": true
-   },
->>>>>>> fc421736
+
+   "execution_count": null,
+   "metadata": {
+    "collapsed": true
+   },
+
    "outputs": [],
    "source": [
     "import os\n",
@@ -29,15 +26,12 @@
   },
   {
    "cell_type": "code",
-<<<<<<< HEAD
-   "execution_count": 2,
-   "metadata": {},
-=======
-   "execution_count": null,
-   "metadata": {
-    "collapsed": true
-   },
->>>>>>> fc421736
+
+   "execution_count": null,
+   "metadata": {
+    "collapsed": true
+   },
+
    "outputs": [],
    "source": [
     "from rmgpy.chemkin import *\n",
@@ -46,93 +40,18 @@
   },
   {
    "cell_type": "code",
-<<<<<<< HEAD
-   "execution_count": 3,
-   "metadata": {},
-   "outputs": [
-    {
-     "name": "stderr",
-     "output_type": "stream",
-     "text": [
-      "/home/yentingw/RMG/RMG-Py/rmgpy/tools/plot.py:31: UserWarning: \n",
-      "This call to matplotlib.use() has no effect because the backend has already\n",
-      "been chosen; matplotlib.use() must be called *before* pylab, matplotlib.pyplot,\n",
-      "or matplotlib.backends is imported for the first time.\n",
-      "\n",
-      "The backend was *originally* set to 'module://ipykernel.pylab.backend_inline' by the following code:\n",
-      "  File \"/home/yentingw/anaconda2/envs/rmg_env/lib/python2.7/runpy.py\", line 174, in _run_module_as_main\n",
-      "    \"__main__\", fname, loader, pkg_name)\n",
-      "  File \"/home/yentingw/anaconda2/envs/rmg_env/lib/python2.7/runpy.py\", line 72, in _run_code\n",
-      "    exec code in run_globals\n",
-      "  File \"/home/yentingw/anaconda2/envs/rmg_env/lib/python2.7/site-packages/ipykernel_launcher.py\", line 16, in <module>\n",
-      "    app.launch_new_instance()\n",
-      "  File \"/home/yentingw/anaconda2/envs/rmg_env/lib/python2.7/site-packages/traitlets/config/application.py\", line 658, in launch_instance\n",
-      "    app.start()\n",
-      "  File \"/home/yentingw/anaconda2/envs/rmg_env/lib/python2.7/site-packages/ipykernel/kernelapp.py\", line 478, in start\n",
-      "    self.io_loop.start()\n",
-      "  File \"/home/yentingw/anaconda2/envs/rmg_env/lib/python2.7/site-packages/zmq/eventloop/ioloop.py\", line 177, in start\n",
-      "    super(ZMQIOLoop, self).start()\n",
-      "  File \"/home/yentingw/anaconda2/envs/rmg_env/lib/python2.7/site-packages/tornado/ioloop.py\", line 888, in start\n",
-      "    handler_func(fd_obj, events)\n",
-      "  File \"/home/yentingw/anaconda2/envs/rmg_env/lib/python2.7/site-packages/tornado/stack_context.py\", line 277, in null_wrapper\n",
-      "    return fn(*args, **kwargs)\n",
-      "  File \"/home/yentingw/anaconda2/envs/rmg_env/lib/python2.7/site-packages/zmq/eventloop/zmqstream.py\", line 440, in _handle_events\n",
-      "    self._handle_recv()\n",
-      "  File \"/home/yentingw/anaconda2/envs/rmg_env/lib/python2.7/site-packages/zmq/eventloop/zmqstream.py\", line 472, in _handle_recv\n",
-      "    self._run_callback(callback, msg)\n",
-      "  File \"/home/yentingw/anaconda2/envs/rmg_env/lib/python2.7/site-packages/zmq/eventloop/zmqstream.py\", line 414, in _run_callback\n",
-      "    callback(*args, **kwargs)\n",
-      "  File \"/home/yentingw/anaconda2/envs/rmg_env/lib/python2.7/site-packages/tornado/stack_context.py\", line 277, in null_wrapper\n",
-      "    return fn(*args, **kwargs)\n",
-      "  File \"/home/yentingw/anaconda2/envs/rmg_env/lib/python2.7/site-packages/ipykernel/kernelbase.py\", line 281, in dispatcher\n",
-      "    return self.dispatch_shell(stream, msg)\n",
-      "  File \"/home/yentingw/anaconda2/envs/rmg_env/lib/python2.7/site-packages/ipykernel/kernelbase.py\", line 232, in dispatch_shell\n",
-      "    handler(stream, idents, msg)\n",
-      "  File \"/home/yentingw/anaconda2/envs/rmg_env/lib/python2.7/site-packages/ipykernel/kernelbase.py\", line 397, in execute_request\n",
-      "    user_expressions, allow_stdin)\n",
-      "  File \"/home/yentingw/anaconda2/envs/rmg_env/lib/python2.7/site-packages/ipykernel/ipkernel.py\", line 208, in do_execute\n",
-      "    res = shell.run_cell(code, store_history=store_history, silent=silent)\n",
-      "  File \"/home/yentingw/anaconda2/envs/rmg_env/lib/python2.7/site-packages/ipykernel/zmqshell.py\", line 533, in run_cell\n",
-      "    return super(ZMQInteractiveShell, self).run_cell(*args, **kwargs)\n",
-      "  File \"/home/yentingw/anaconda2/envs/rmg_env/lib/python2.7/site-packages/IPython/core/interactiveshell.py\", line 2728, in run_cell\n",
-      "    self.events.trigger('post_run_cell')\n",
-      "  File \"/home/yentingw/anaconda2/envs/rmg_env/lib/python2.7/site-packages/IPython/core/events.py\", line 74, in trigger\n",
-      "    func(*args, **kwargs)\n",
-      "  File \"/home/yentingw/anaconda2/envs/rmg_env/lib/python2.7/site-packages/ipykernel/pylab/backend_inline.py\", line 160, in configure_once\n",
-      "    activate_matplotlib(backend)\n",
-      "  File \"/home/yentingw/anaconda2/envs/rmg_env/lib/python2.7/site-packages/IPython/core/pylabtools.py\", line 308, in activate_matplotlib\n",
-      "    matplotlib.pyplot.switch_backend(backend)\n",
-      "  File \"/home/yentingw/anaconda2/envs/rmg_env/lib/python2.7/site-packages/matplotlib/pyplot.py\", line 232, in switch_backend\n",
-      "    matplotlib.use(newbackend, warn=False, force=True)\n",
-      "  File \"/home/yentingw/anaconda2/envs/rmg_env/lib/python2.7/site-packages/matplotlib/__init__.py\", line 1305, in use\n",
-      "    reload(sys.modules['matplotlib.backends'])\n",
-      "  File \"/home/yentingw/anaconda2/envs/rmg_env/lib/python2.7/site-packages/matplotlib/backends/__init__.py\", line 14, in <module>\n",
-      "    line for line in traceback.format_stack()\n",
-      "\n",
-      "\n",
-      "  mpl.use('Agg')\n"
-     ]
-    }
-   ],
+
+   "execution_count": null,
+
+   "metadata": {
+    "collapsed": false
+   },
+   "outputs": [],
    "source": [
     "from afm.canteraModel import Cantera"
    ]
   },
   {
-   "cell_type": "code",
-   "execution_count": 20,
-=======
-   "execution_count": null,
->>>>>>> fc421736
-   "metadata": {
-    "collapsed": false
-   },
-   "outputs": [],
-   "source": [
-    "from afm.canteraModel import Cantera"
-   ]
-  },
-  {
    "cell_type": "markdown",
    "metadata": {},
    "source": [
@@ -141,15 +60,12 @@
   },
   {
    "cell_type": "code",
-<<<<<<< HEAD
-   "execution_count": 4,
-   "metadata": {},
-=======
-   "execution_count": null,
-   "metadata": {
-    "collapsed": true
-   },
->>>>>>> fc421736
+
+   "execution_count": null,
+   "metadata": {
+    "collapsed": true
+   },
+
    "outputs": [],
    "source": [
     "model = 'pdd_2014_pruning4_s4_a3ene_c11'\n",
@@ -161,10 +77,7 @@
   },
   {
    "cell_type": "code",
-<<<<<<< HEAD
-   "execution_count": 16,
-   "metadata": {},
-=======
+
    "execution_count": null,
    "metadata": {
     "collapsed": false
@@ -182,7 +95,7 @@
    "metadata": {
     "collapsed": true
    },
->>>>>>> fc421736
+
    "outputs": [],
    "source": [
     "speciesList, reactionList = loadChemkinFile(chemkin_path,\n",
@@ -191,15 +104,12 @@
   },
   {
    "cell_type": "code",
-<<<<<<< HEAD
-   "execution_count": 17,
-   "metadata": {},
-=======
-   "execution_count": null,
-   "metadata": {
-    "collapsed": true
-   },
->>>>>>> fc421736
+
+   "execution_count": null,
+   "metadata": {
+    "collapsed": true
+   },
+
    "outputs": [],
    "source": [
     "speciesDict = {}\n",
@@ -209,15 +119,12 @@
   },
   {
    "cell_type": "code",
-<<<<<<< HEAD
-   "execution_count": 18,
-   "metadata": {},
-=======
-   "execution_count": null,
-   "metadata": {
-    "collapsed": true
-   },
->>>>>>> fc421736
+
+   "execution_count": null,
+   "metadata": {
+    "collapsed": true
+   },
+
    "outputs": [],
    "source": [
     "# Find the species: ArCCCCR, RCCCCR, RC\n",
@@ -231,34 +138,13 @@
   },
   {
    "cell_type": "code",
-<<<<<<< HEAD
-   "execution_count": 19,
-   "metadata": {
-    "scrolled": true
-   },
-   "outputs": [
-    {
-     "ename": "RuntimeError",
-     "evalue": "\n***********************************************************************\nCanteraError thrown by Phase::setMoleFractionsByName:\nUnknown species 'PDD(1)'\n***********************************************************************\n",
-     "output_type": "error",
-     "traceback": [
-      "\u001b[0;31m---------------------------------------------------------------------------\u001b[0m",
-      "\u001b[0;31mRuntimeError\u001b[0m                              Traceback (most recent call last)",
-      "\u001b[0;32m<ipython-input-19-000fef28ae85>\u001b[0m in \u001b[0;36m<module>\u001b[0;34m()\u001b[0m\n\u001b[1;32m      2\u001b[0m \u001b[0mjob\u001b[0m\u001b[0;34m.\u001b[0m\u001b[0mloadModel\u001b[0m\u001b[0;34m(\u001b[0m\u001b[0;34m)\u001b[0m\u001b[0;34m\u001b[0m\u001b[0m\n\u001b[1;32m      3\u001b[0m \u001b[0mjob\u001b[0m\u001b[0;34m.\u001b[0m\u001b[0mgenerateConditions\u001b[0m\u001b[0;34m(\u001b[0m\u001b[0mreactorTypeList\u001b[0m\u001b[0;34m,\u001b[0m \u001b[0mreactionTimeList\u001b[0m\u001b[0;34m,\u001b[0m \u001b[0mmolFracList\u001b[0m\u001b[0;34m,\u001b[0m \u001b[0mTlist\u001b[0m\u001b[0;34m,\u001b[0m \u001b[0mPlist\u001b[0m\u001b[0;34m)\u001b[0m\u001b[0;34m\u001b[0m\u001b[0m\n\u001b[0;32m----> 4\u001b[0;31m \u001b[0malldata\u001b[0m \u001b[0;34m=\u001b[0m \u001b[0mjob\u001b[0m\u001b[0;34m.\u001b[0m\u001b[0msimulate\u001b[0m\u001b[0;34m(\u001b[0m\u001b[0;34m)\u001b[0m\u001b[0;34m\u001b[0m\u001b[0m\n\u001b[0m",
-      "\u001b[0;32m/home/yentingw/AutoFragmentModeling/afm/canteraModel.pyc\u001b[0m in \u001b[0;36msimulate\u001b[0;34m(self)\u001b[0m\n\u001b[1;32m    350\u001b[0m             \u001b[0;31m# Set Cantera simulation conditions\u001b[0m\u001b[0;34m\u001b[0m\u001b[0;34m\u001b[0m\u001b[0m\n\u001b[1;32m    351\u001b[0m             \u001b[0;32mif\u001b[0m \u001b[0mcondition\u001b[0m\u001b[0;34m.\u001b[0m\u001b[0mV0\u001b[0m \u001b[0;32mis\u001b[0m \u001b[0mNone\u001b[0m\u001b[0;34m:\u001b[0m\u001b[0;34m\u001b[0m\u001b[0m\n\u001b[0;32m--> 352\u001b[0;31m                 \u001b[0mself\u001b[0m\u001b[0;34m.\u001b[0m\u001b[0mmodel\u001b[0m\u001b[0;34m.\u001b[0m\u001b[0mTPX\u001b[0m \u001b[0;34m=\u001b[0m \u001b[0mcondition\u001b[0m\u001b[0;34m.\u001b[0m\u001b[0mT0\u001b[0m\u001b[0;34m.\u001b[0m\u001b[0mvalue_si\u001b[0m\u001b[0;34m,\u001b[0m \u001b[0mcondition\u001b[0m\u001b[0;34m.\u001b[0m\u001b[0mP0\u001b[0m\u001b[0;34m.\u001b[0m\u001b[0mvalue_si\u001b[0m\u001b[0;34m,\u001b[0m \u001b[0mnewMolFrac\u001b[0m\u001b[0;34m\u001b[0m\u001b[0m\n\u001b[0m\u001b[1;32m    353\u001b[0m             \u001b[0;32melif\u001b[0m \u001b[0mcondition\u001b[0m\u001b[0;34m.\u001b[0m\u001b[0mP0\u001b[0m \u001b[0;32mis\u001b[0m \u001b[0mNone\u001b[0m\u001b[0;34m:\u001b[0m\u001b[0;34m\u001b[0m\u001b[0m\n\u001b[1;32m    354\u001b[0m                 \u001b[0mself\u001b[0m\u001b[0;34m.\u001b[0m\u001b[0mmodel\u001b[0m\u001b[0;34m.\u001b[0m\u001b[0mTDX\u001b[0m \u001b[0;34m=\u001b[0m \u001b[0mcondition\u001b[0m\u001b[0;34m.\u001b[0m\u001b[0mT0\u001b[0m\u001b[0;34m.\u001b[0m\u001b[0mvalue_si\u001b[0m\u001b[0;34m,\u001b[0m \u001b[0;36m1.0\u001b[0m\u001b[0;34m/\u001b[0m\u001b[0mcondition\u001b[0m\u001b[0;34m.\u001b[0m\u001b[0mV0\u001b[0m\u001b[0;34m.\u001b[0m\u001b[0mvalue_si\u001b[0m\u001b[0;34m,\u001b[0m \u001b[0mnewMolFrac\u001b[0m\u001b[0;34m\u001b[0m\u001b[0m\n",
-      "\u001b[0;32minterfaces/cython/cantera/thermo.pyx\u001b[0m in \u001b[0;36mcantera._cantera.ThermoPhase.TPX.__set__ (interfaces/cython/cantera/_cantera.cpp:21530)\u001b[0;34m()\u001b[0m\n",
-      "\u001b[0;32minterfaces/cython/cantera/thermo.pyx\u001b[0m in \u001b[0;36mcantera._cantera.ThermoPhase.X.__set__ (interfaces/cython/cantera/_cantera.cpp:17071)\u001b[0;34m()\u001b[0m\n",
-      "\u001b[0;31mRuntimeError\u001b[0m: \n***********************************************************************\nCanteraError thrown by Phase::setMoleFractionsByName:\nUnknown species 'PDD(1)'\n***********************************************************************\n"
-     ]
-    }
-   ],
-=======
-   "execution_count": null,
-   "metadata": {
-    "collapsed": false
-   },
-   "outputs": [],
->>>>>>> fc421736
+
+   "execution_count": null,
+   "metadata": {
+    "collapsed": false
+   },
+   "outputs": [],
+
    "source": [
     "job = Cantera(speciesList=speciesList, reactionList=reactionList, outputDirectory='temp_detailed')\n",
     "job.loadModel()\n",
@@ -275,29 +161,13 @@
   },
   {
    "cell_type": "code",
-<<<<<<< HEAD
-   "execution_count": 9,
-   "metadata": {},
-   "outputs": [
-    {
-     "ename": "NameError",
-     "evalue": "name 'alldata' is not defined",
-     "output_type": "error",
-     "traceback": [
-      "\u001b[0;31m---------------------------------------------------------------------------\u001b[0m",
-      "\u001b[0;31mNameError\u001b[0m                                 Traceback (most recent call last)",
-      "\u001b[0;32m<ipython-input-9-80ef56b97e7c>\u001b[0m in \u001b[0;36m<module>\u001b[0;34m()\u001b[0m\n\u001b[1;32m      1\u001b[0m \u001b[0;31m# prepare moles data\u001b[0m\u001b[0;34m\u001b[0m\u001b[0;34m\u001b[0m\u001b[0m\n\u001b[0;32m----> 2\u001b[0;31m \u001b[0mtime\u001b[0m\u001b[0;34m,\u001b[0m \u001b[0mdataList\u001b[0m\u001b[0;34m,\u001b[0m \u001b[0mreactionSensitivityData\u001b[0m \u001b[0;34m=\u001b[0m \u001b[0malldata\u001b[0m\u001b[0;34m[\u001b[0m\u001b[0;36m0\u001b[0m\u001b[0;34m]\u001b[0m\u001b[0;34m\u001b[0m\u001b[0m\n\u001b[0m\u001b[1;32m      3\u001b[0m \u001b[0mTData\u001b[0m \u001b[0;34m=\u001b[0m \u001b[0mdataList\u001b[0m\u001b[0;34m[\u001b[0m\u001b[0;36m0\u001b[0m\u001b[0;34m]\u001b[0m\u001b[0;34m\u001b[0m\u001b[0m\n\u001b[1;32m      4\u001b[0m \u001b[0mPData\u001b[0m \u001b[0;34m=\u001b[0m \u001b[0mdataList\u001b[0m\u001b[0;34m[\u001b[0m\u001b[0;36m1\u001b[0m\u001b[0;34m]\u001b[0m\u001b[0;34m\u001b[0m\u001b[0m\n\u001b[1;32m      5\u001b[0m \u001b[0mVData\u001b[0m \u001b[0;34m=\u001b[0m \u001b[0mdataList\u001b[0m\u001b[0;34m[\u001b[0m\u001b[0;36m2\u001b[0m\u001b[0;34m]\u001b[0m\u001b[0;34m\u001b[0m\u001b[0m\n",
-      "\u001b[0;31mNameError\u001b[0m: name 'alldata' is not defined"
-     ]
-    }
-   ],
-=======
-   "execution_count": null,
-   "metadata": {
-    "collapsed": true
-   },
-   "outputs": [],
->>>>>>> fc421736
+
+   "execution_count": null,
+   "metadata": {
+    "collapsed": true
+   },
+   "outputs": [],
+
    "source": [
     "# prepare moles data\n",
     "time, dataList, reactionSensitivityData = alldata[0]\n",
