--- conflicted
+++ resolved
@@ -160,15 +160,12 @@
   },
   {
    "cell_type": "code",
-<<<<<<< HEAD
-   "execution_count": 8,
-   "metadata": {},
-=======
-   "execution_count": null,
-   "metadata": {
-    "collapsed": false
-   },
->>>>>>> fc421736
+
+   "execution_count": null,
+   "metadata": {
+    "collapsed": false
+   },
+
    "outputs": [],
    "source": [
     "# load fragment from smiles-like string\n",
@@ -215,52 +212,13 @@
   },
   {
    "cell_type": "code",
-<<<<<<< HEAD
-   "execution_count": 25,
-   "metadata": {},
-   "outputs": [
-    {
-     "name": "stderr",
-     "output_type": "stream",
-     "text": [
-      "\r",
-      "  0%|          | 0/31 [00:00<?, ?it/s]"
-     ]
-    },
-    {
-     "name": "stdout",
-     "output_type": "stream",
-     "text": [
-      "Processing R_Addition_MultipleBond...\n",
-      "ArC*CCCR == ArC__C + RCC*R_Addition_MultipleBond\n"
-     ]
-    },
-    {
-     "name": "stderr",
-     "output_type": "stream",
-     "text": [
-      "\n"
-     ]
-    },
-    {
-     "ename": "Exception",
-     "evalue": "Non-unique reaction is generated with ArC*CCCR == ArC__C + RCC*",
-     "output_type": "error",
-     "traceback": [
-      "\u001b[0;31m---------------------------------------------------------------------------\u001b[0m",
-      "\u001b[0;31mException\u001b[0m                                 Traceback (most recent call last)",
-      "\u001b[0;32m<ipython-input-25-3ca328be32d3>\u001b[0m in \u001b[0;36m<module>\u001b[0;34m()\u001b[0m\n\u001b[1;32m     33\u001b[0m             \u001b[0;32mprint\u001b[0m \u001b[0mreaction_string\u001b[0m \u001b[0;34m+\u001b[0m \u001b[0mfamily_label\u001b[0m\u001b[0;34m\u001b[0m\u001b[0m\n\u001b[1;32m     34\u001b[0m \u001b[0;34m\u001b[0m\u001b[0m\n\u001b[0;32m---> 35\u001b[0;31m             \u001b[0;32mraise\u001b[0m \u001b[0mException\u001b[0m\u001b[0;34m(\u001b[0m\u001b[0;34m'Non-unique reaction is generated with {0}'\u001b[0m\u001b[0;34m.\u001b[0m\u001b[0mformat\u001b[0m\u001b[0;34m(\u001b[0m\u001b[0mreaction_string\u001b[0m\u001b[0;34m)\u001b[0m\u001b[0;34m)\u001b[0m\u001b[0;34m\u001b[0m\u001b[0m\n\u001b[0m\u001b[1;32m     36\u001b[0m \u001b[0;34m\u001b[0m\u001b[0m\n\u001b[1;32m     37\u001b[0m         \u001b[0;31m# create fragment reactions\u001b[0m\u001b[0;34m\u001b[0m\u001b[0;34m\u001b[0m\u001b[0m\n",
-      "\u001b[0;31mException\u001b[0m: Non-unique reaction is generated with ArC*CCCR == ArC__C + RCC*"
-     ]
-    }
-   ],
-=======
-   "execution_count": null,
-   "metadata": {
-    "collapsed": false
-   },
-   "outputs": [],
->>>>>>> fc421736
+
+   "execution_count": null,
+   "metadata": {
+    "collapsed": false
+   },
+   "outputs": [],
+
    "source": [
     "# load fragment mech in text\n",
     "fragment_mech_filepath = os.path.join(working_dir, 'frag_mech.txt')\n",
@@ -331,25 +289,13 @@
   },
   {
    "cell_type": "code",
-<<<<<<< HEAD
-   "execution_count": 27,
-   "metadata": {},
-   "outputs": [
-    {
-     "name": "stderr",
-     "output_type": "stream",
-     "text": [
-      "0it [00:00, ?it/s]\n"
-     ]
-    }
-   ],
-=======
-   "execution_count": null,
-   "metadata": {
-    "collapsed": false
-   },
-   "outputs": [],
->>>>>>> fc421736
+
+   "execution_count": null,
+   "metadata": {
+    "collapsed": false
+   },
+   "outputs": [],
+
    "source": [
     "thermodb = getDB('thermo')\n",
     "# calculate thermo for each species\n",
@@ -398,30 +344,13 @@
   },
   {
    "cell_type": "code",
-<<<<<<< HEAD
-   "execution_count": 28,
-   "metadata": {},
-   "outputs": [
-    {
-     "name": "stdout",
-     "output_type": "stream",
-     "text": [
-      "RCCCCR\n",
-      "-135.498883047\n",
-      "LCCCCR\n",
-      "-135.498883047\n",
-      "LCCCCL\n",
-      "-135.498883047\n"
-     ]
-    }
-   ],
-=======
-   "execution_count": null,
-   "metadata": {
-    "collapsed": false
-   },
-   "outputs": [],
->>>>>>> fc421736
+
+   "execution_count": null,
+   "metadata": {
+    "collapsed": false
+   },
+   "outputs": [],
+
    "source": [
     "for frag in fragments:\n",
     "    spe = frag.species_repr\n",
@@ -444,25 +373,13 @@
   },
   {
    "cell_type": "code",
-<<<<<<< HEAD
-   "execution_count": 29,
-   "metadata": {},
-   "outputs": [
-    {
-     "name": "stderr",
-     "output_type": "stream",
-     "text": [
-      "0it [00:00, ?it/s]\n"
-     ]
-    }
-   ],
-=======
-   "execution_count": null,
-   "metadata": {
-    "collapsed": false
-   },
-   "outputs": [],
->>>>>>> fc421736
+
+   "execution_count": null,
+   "metadata": {
+    "collapsed": false
+   },
+   "outputs": [],
+
    "source": [
     "for fragrxn in tqdm(fragment_rxns):\n",
     "    rxn0 = fragrxn.reaction_repr\n",
@@ -483,28 +400,13 @@
   },
   {
    "cell_type": "code",
-<<<<<<< HEAD
-   "execution_count": 30,
-   "metadata": {},
-   "outputs": [
-    {
-     "data": {
-      "text/plain": [
-       "76"
-      ]
-     },
-     "execution_count": 30,
-     "metadata": {},
-     "output_type": "execute_result"
-    }
-   ],
-=======
-   "execution_count": null,
-   "metadata": {
-    "collapsed": false
-   },
-   "outputs": [],
->>>>>>> fc421736
+
+   "execution_count": null,
+   "metadata": {
+    "collapsed": false
+   },
+   "outputs": [],
+
    "source": [
     "species_list = []\n",
     "for frag in fragments:\n",
@@ -515,28 +417,13 @@
   },
   {
    "cell_type": "code",
-<<<<<<< HEAD
-   "execution_count": 31,
-   "metadata": {},
-   "outputs": [
-    {
-     "data": {
-      "text/plain": [
-       "0"
-      ]
-     },
-     "execution_count": 31,
-     "metadata": {},
-     "output_type": "execute_result"
-    }
-   ],
-=======
-   "execution_count": null,
-   "metadata": {
-    "collapsed": false
-   },
-   "outputs": [],
->>>>>>> fc421736
+
+   "execution_count": null,
+   "metadata": {
+    "collapsed": false
+   },
+   "outputs": [],
+
    "source": [
     "reaction_list = []\n",
     "for fragrxn in fragment_rxns:\n",
